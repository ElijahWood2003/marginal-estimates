### Factored Markov Decision Process simulator class
import numpy as np
from typing import Dict, List, Tuple, Set, FrozenSet, Any
import time

class FactoredMarkovDecisionProcess:
    """
    MDP factored into components.
    Easily converted from LAS and MRF structures.
    
    For the purpose of consistency, any identifier of (u, v) 
    which is meant to be unordered (a set)
    will maintain the assumption that u < v
    
    Initialize an empty FMDP with the following information: 
    - V: Set of actions
    - loc(v): Dictionary (action : list of components it is a member of)
    - S Components: Dictionary (() : list in form [x_u, x_v, (token direction)])
        - Note: the list is meant to be a set, but for the sake of accessibility it will be
                assumed that the index of u = 0, index of v = 1, and index of token direction = 2;
                further, it will be assumed u < v in the list and component
    - Q: queue (FIFO) of enabled actions
    - T: Dictionary (action : tuple(neighbor-count, token-count))
        - We can use these values to easily check if an action should be enabled
          (Action = enabled iff neighbor-count == token-count)
    """
    def __init__(self):
        self._actions = set()         # Actions in FMDP
        self._components = {}         # Map of frozenset{u, v} : [val(u), val(v), direction of token (tuple)]
        self._edges = {}              # Edges dict(action : list of connected actions])
        self._queue = []              # Queue of enabled actions
        self._cpts = {}               # CPT
        self._domains = {}            # Domains as dict(action : list(values)) for each action

        self._values = {}             # Dictionary (action : value)
        self._tokens = {}             # Dictionary (tuple(u, v) : {0, 1})
        self._token_count = {}        # Map of actions -> [# of neighbors, # of tokens]  

        # Constants
        self.NEIGHBOR_COUNT = 0
        self.TOKEN_COUNT = 1

    def add_action(self, action: int, domain = List) -> None:
        """Add an action to the set"""
        self._actions.add(action)
        self._token_count[action] = [0, 0]
        self._domains[action] = domain

    def add_component(self, edge: set, dir: tuple) -> None:
        """Add a component to the map -> set(u, v) : [uval, vval, (u, v)/(v, u)]
        
        Args:
            edge: a set {u, v} representing the edge
            dir: direction of token as a tuple (u, v) or (v, u)
        """
        # As stated in the class notes, for consistency u < v
        u = dir[int(dir[0] > dir[1])]
        v = dir[int(dir[0] < dir[1])]

        # Ensure the pointer to the values map is stored, not the value itself
        # This means whenever we update the values within the value map each of the component values will change inherently
        self._components[frozenset(edge)] = [self._values[u], self._values[v], dir]

    def add_edge(self, u: int, v: int) -> None:
        """
        Add the connection (u, v) to edges
        
        Args:
            u: the input edge
            v: the output edge
        """
        if u not in self._edges:
            self._edges[u] = []
        
        self._edges[u].append(v)

        # Increment the action's number of neighbors by 1
        self._token_count[u][self.NEIGHBOR_COUNT] += 1
    
    def set_value(self, u: int, val: int) -> None:
        """
        Set the value of action u to the val
        
        Args:
            u: the action we want to set the value of
            val: the value we want to set the action to
        """
        self._values[u] = val
    
    def set_actions(self, actions: set) -> None:
        """Set the actions based on input set"""
        self._actions = actions
        for action in self._actions:
            self._token_count[action] = [0, 0]

    def set_domains(self, domains: dict) -> None:
        """Set the domains based on the input dict"""
        self._domains = domains
    
    def set_edges(self, edges: dict) -> None:
        """
        Set the edges based on the input dictionary

        Args:
            edges: a dictionary of edges assumed to be an adjacency list 
        """
        self._edges = edges
        for action in self._edges.keys():
            self._token_count[action][self.NEIGHBOR_COUNT] = len(self._edges[action])
    
    def set_components(self, tokens: dict) -> None:
        """
        Set the components of the FMDP based on 
        the input tokens
        
        Args:
            tokens: dictionary (tuple(u, v) : {0, 1}) 
        """
        for (u, v) in tokens:
            # Check whether a token exists at this location
            if(tokens[(u, v)] == 1):
                self._token_count[v][self.TOKEN_COUNT] += 1

                # If # of tokens == # of out-neighbors then we add it to the queue of enabled actions
                if(self._token_count[v][self.TOKEN_COUNT] == self._token_count[v][self.NEIGHBOR_COUNT]):
                    self._queue.append(v)

                # self.add_component({u, v}, (u, v))
    
    def set_cpts(self, cpts: dict) -> None:
        """Set CPT table based on an input CPT"""
        self._cpts = cpts
            
    def set_random_values(self) -> None:
        """Sets random initial values for each action"""
        if(self._domains):
            for action, domain in self._domains.items():
                self._values[action] = np.random.choice(domain)

    def activate_action(self, action: int) -> int:
        """
        Args:
            action: the action to activate
        
        Returns:
            The new value of this action for easy sampling

        Activate an action:
            1. Determine new value of action based on CPT
            2. Set _token_count[action][token_count] = 0
            3. For each out-neighbor, increase their # of tokens by 1 and check for new enabled action 
        """
        # CPT: dict(action : dict(fset(tuple(neighbor1, value1), tuple(neighbor2, value2) ...) : dict(action-value : probability))) 
        neighbor_set = set()        # a set of tuples (neighbor1, value1) we will inject into cpt
        for a in self._edges[action]:
            neighbor_set.add((a, int(self._values[a])))

            self._token_count[a][self.TOKEN_COUNT] += 1
            if(self._token_count[a][self.TOKEN_COUNT] == self._token_count[a][self.NEIGHBOR_COUNT]):
                self._queue.append(a)
        
        self._token_count[action][self.TOKEN_COUNT] = 0

        probabilities = self._cpts[action][frozenset(neighbor_set)]
        domains, probs = zip(*probabilities.items())
        value = np.random.choice(domains, p=probs)
        self._values[action] = value

        return value
    
    def sample(self, num_samples: int = 1000, burn_in: int = 100, initial_config: Dict[int, int] = None) -> List[Dict[int, int]]:
        """
        Sample the FMDP
        
        Args:
            initial_config: Starting configuration
            num_samples: Number of samples to generate
            burn_in: Number of burn-in iterations
            
        Returns:
            List of sampled configurations
        """
        if(initial_config):
            self._values = initial_config

        samples = []
        current_config = self._values.copy() 
        
        for i in range(burn_in + num_samples):
            action = self._queue.pop(0)
            new_value = self.activate_action(action)
            current_config[action] = new_value

            # Only add to samples if we are past burn in value
            if (i >= burn_in):
                samples.append(current_config.copy())
                
        return samples
    
    def marginal_probability(self, a: int, value: int, num_samples: int = 10000) -> float:
        """
        Estimate marginal probability Pr(X_v = value) of FMDP action
        
        Args:
            a: Action of interest
            value: Value to estimate probability for
            num_samples: Number of samples to use for estimation
            
        Returns:
            Estimated marginal probability
        """
        
        samples = self.sample(num_samples=num_samples)
        count = sum(1 for sample in samples if sample[a] == value)
        return count / num_samples
<<<<<<< HEAD
        
    def joint_probability(self, configuration: Dict[int, int]) -> float:
        """
        Compute the joint probability Pr(x) = ∏_i Pr_i(x_i | x_N(i))
        
        Args:
            configuration: Dictionary {vertex: value} representing a global configuration
            
        Returns:
            Joint probability as a float
        """
        prob = 1.0
        
        
        return prob
=======

    def derive_activation(self, initial_action: int) -> List[int]:
        """
        Derives the activation order of the actions given the tokens

        Args:
            initial_action: First action (acyclic orientation 
                of the tokens should be pointing towards this action)

        Returns:
            List[int]: The order of actions to take to return to the same initial token state
        """
        token_count = self._token_count.copy()
        activation_order = []
        stack = [initial_action]

        # Do-while tokens != _tokens
        while True:
            action = stack.pop(0)
            
            # Append current action
            activation_order.append(action)

            # Iterate through current action's edges, finding next actions
            for a in self._edges[action]:
                token_count[a][self.TOKEN_COUNT] += 1
                if (token_count[a][self.TOKEN_COUNT] == token_count[a][self.NEIGHBOR_COUNT]):
                    # Insert at the top of queue iff a == initial action
                    stack.insert(a==initial_action, a)

            token_count[action][self.TOKEN_COUNT] = 0
            
            # Statement to break while loop
            if (token_count == self._token_count):
                break

        return activation_order
    
    def joint_distribution(self, initial_action: int, num_samples: int = 10000, burn_in: int = 100, initial_config: Dict[int, int] = None) -> Dict[tuple, int]:
        """
        Estimate the joint distribution by 
        sampling values, keeping track of the number of times each global state is observed

        Args:
            initial_action: The starting activated action
            num_samples: The number of samples to use for distribution
            initial_config: Starting configuration

        Returns:
            joint distribution as a dictionary:
                values(x1, x2, ... xn) : # of times this global state has been observed

        """
        if(initial_config):
            self._values = initial_config

        activation_order = self.derive_activation(initial_action)
        order_length = len(activation_order)

        samples = {} 
        current_config = self._values.copy() 

        # Tuple of all values where each index represents the value for its respective action
        max_key = max(current_config.keys())
        values = tuple(current_config[i] for i in range(max_key + 1))
        
        for i in range(burn_in + num_samples):
            action = activation_order[i % order_length]
            
            # CPT: dict(action : dict(fset(tuple(neighbor1, value1), tuple(neighbor2, value2) ...) : dict(action-value : probability))) 
            neighbor_set = set()        # a set of tuples (neighbor1, value1) we will inject into cpt
            for a in self._edges[action]:
                neighbor_set.add((a, int(current_config[a])))

            probabilities = self._cpts[action][frozenset(neighbor_set)]
            domains, probs = zip(*probabilities.items())
            value = np.random.choice(domains, p=probs)

            current_config[action] = value
            value_list = list(values)[action] = value
            values = tuple(value_list)

            # Only add to samples if we are past burn in value
            if (i >= burn_in):
                # Key is values
                if(samples[values]):
                    samples[values] += 1
                else: 
                    samples[values] = 1
                
        return samples 
>>>>>>> 9f986323
<|MERGE_RESOLUTION|>--- conflicted
+++ resolved
@@ -213,23 +213,6 @@
         samples = self.sample(num_samples=num_samples)
         count = sum(1 for sample in samples if sample[a] == value)
         return count / num_samples
-<<<<<<< HEAD
-        
-    def joint_probability(self, configuration: Dict[int, int]) -> float:
-        """
-        Compute the joint probability Pr(x) = ∏_i Pr_i(x_i | x_N(i))
-        
-        Args:
-            configuration: Dictionary {vertex: value} representing a global configuration
-            
-        Returns:
-            Joint probability as a float
-        """
-        prob = 1.0
-        
-        
-        return prob
-=======
 
     def derive_activation(self, initial_action: int) -> List[int]:
         """
@@ -320,5 +303,4 @@
                 else: 
                     samples[values] = 1
                 
-        return samples 
->>>>>>> 9f986323
+        return samples 